import sys
import os
from pathlib import Path

sys.path.append(os.path.abspath(os.path.join(os.path.dirname(__file__), os.path.pardir)))

from common.params import TaxiDriverParams
<<<<<<< HEAD
from common.algorithms import QLearning, SARSA, BruteForce, ValueIteration
from common.policies import DecayedEpsilonGreedy, Random
=======
from common.algorithms import QLearning
from common.policies import DecayedEpsilonGreedy
>>>>>>> 1a2d4130
from common.environments import TaxiDriver
from common.plots import TaxiDriverPlots


def main():
    params = TaxiDriverParams(
<<<<<<< HEAD
        n_episodes=250,
        n_runs=100,  # Keep random runs to 1
=======
        n_episodes=10000,
        n_runs=10,
>>>>>>> 1a2d4130
        learning_rate=0.85,
        gamma=0.99,
        epsilon=1.0,
        min_epsilon=0.001,
        manual_decay_rate=0.001,
        random_seed=True,
        seed=123,
<<<<<<< HEAD
        max_n_steps=25000,
        theta=0.01,  # Convergence threshold for Value Iteration
=======
        max_n_steps=100,
>>>>>>> 1a2d4130
        savefig_folder=Path("./static/img/taxi_driver/"),
        savemodel_folder=Path("./static/models/taxi_driver/"),
    )

    env = TaxiDriver(params).env

    # algorithm = QLearning(
    #     env=env,
    #     params=params,
    #     policy=DecayedEpsilonGreedy(
    #         epsilon=params.epsilon,
    #         min_epsilon=params.min_epsilon,
    #         n_episodes=params.n_episodes,
    #         manual_decay_rate=params.manual_decay_rate,
    #     ),
    # )

    algorithm = ValueIteration(
        env=env,
        params=params,
        policy=Random()  # Random policy is a placeholder, not used by ValueIteration
    )

    algorithm.run()

    env = TaxiDriver(params, should_record=False).env

    TaxiDriverPlots.plot(
        policy=algorithm.computed_policy,
        algorithm=algorithm,
        env=env,
        params=params,
    )


if __name__ == "__main__":
    main()<|MERGE_RESOLUTION|>--- conflicted
+++ resolved
@@ -5,26 +5,16 @@
 sys.path.append(os.path.abspath(os.path.join(os.path.dirname(__file__), os.path.pardir)))
 
 from common.params import TaxiDriverParams
-<<<<<<< HEAD
-from common.algorithms import QLearning, SARSA, BruteForce, ValueIteration
-from common.policies import DecayedEpsilonGreedy, Random
-=======
-from common.algorithms import QLearning
-from common.policies import DecayedEpsilonGreedy
->>>>>>> 1a2d4130
+from common.algorithms import QLearning, ValueIteration
+from common.policies import DecayedEpsilonGreedy, Max
 from common.environments import TaxiDriver
 from common.plots import TaxiDriverPlots
 
 
 def main():
     params = TaxiDriverParams(
-<<<<<<< HEAD
-        n_episodes=250,
-        n_runs=100,  # Keep random runs to 1
-=======
         n_episodes=10000,
         n_runs=10,
->>>>>>> 1a2d4130
         learning_rate=0.85,
         gamma=0.99,
         epsilon=1.0,
@@ -32,12 +22,8 @@
         manual_decay_rate=0.001,
         random_seed=True,
         seed=123,
-<<<<<<< HEAD
-        max_n_steps=25000,
+        max_n_steps=100,
         theta=0.01,  # Convergence threshold for Value Iteration
-=======
-        max_n_steps=100,
->>>>>>> 1a2d4130
         savefig_folder=Path("./static/img/taxi_driver/"),
         savemodel_folder=Path("./static/models/taxi_driver/"),
     )
@@ -58,7 +44,7 @@
     algorithm = ValueIteration(
         env=env,
         params=params,
-        policy=Random()  # Random policy is a placeholder, not used by ValueIteration
+        policy=Max()  # Random policy is a placeholder, not used by ValueIteration
     )
 
     algorithm.run()
