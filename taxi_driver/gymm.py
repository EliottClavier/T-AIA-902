--- conflicted
+++ resolved
@@ -5,13 +5,9 @@
 sys.path.append(os.path.abspath(os.path.join(os.path.dirname(__file__), os.path.pardir)))
 
 from common.params import TaxiDriverParams
-<<<<<<< HEAD
 from common.algorithms import QLearning, SARSA, BruteForce
 from common.policies import DecayedEpsilonGreedy, Random
-=======
-from common.algorithms import QLearning
-from common.policies import DecayedEpsilonGreedy
->>>>>>> ebecc5cf
+
 from common.environments import TaxiDriver
 from common.plots import TaxiDriverPlots
 
@@ -27,33 +23,18 @@
         manual_decay_rate=0.001,
         random_seed=True,
         seed=123,
-<<<<<<< HEAD
         max_n_steps=25000,
         savefig_folder=Path("./static/img/taxi_driver/"),
         savemodel_folder=Path("./static/models/taxi_driver/"),
-=======
-        max_n_steps=100,
->>>>>>> ebecc5cf
     )
 
     env = TaxiDriver(params).env
 
-<<<<<<< HEAD
     algorithm = BruteForce(
         env=env,
         params=params,
         policy=Random(),
-=======
-    algorithm = QLearning(
-        env=env,
-        params=params,
-        policy=DecayedEpsilonGreedy(
-            epsilon=params.epsilon,
-            min_epsilon=params.min_epsilon,
-            n_episodes=params.n_episodes,
-            manual_decay_rate=params.manual_decay_rate,
-        ),
->>>>>>> ebecc5cf
+
     )
 
     algorithm.run()
